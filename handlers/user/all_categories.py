from typing import Union

from aiogram import types, Router, F
from aiogram.filters.callback_data import CallbackData
from aiogram.types import Message, CallbackQuery
from aiogram.utils.keyboard import InlineKeyboardBuilder
from handlers.common.common import add_pagination_buttons
from models.cartItem import CartItem
from services.cart import CartService
from services.category import CategoryService
from services.item import ItemService
from services.subcategory import SubcategoryService
from utils.custom_filters import IsUserExistFilter
from utils.localizator import Localizator, BotEntity
<<<<<<< HEAD
=======
from utils.notification_manager import NotificationManager
>>>>>>> c80fe1f6


class AllCategoriesCallback(CallbackData, prefix="all_categories"):
    level: int
    category_id: int
    subcategory_id: int
    price: float
    quantity: int
    total_price: float
    confirmation: bool
    page: int


def create_callback_all_categories(level: int,
                                   category_id: int = -1,
                                   subcategory_id: int = -1,
                                   price: float = 0.0,
                                   total_price: float = 0.0,
                                   quantity: int = 0,
                                   confirmation: bool = False,
                                   page: int = 0):
    return AllCategoriesCallback(level=level, category_id=category_id, subcategory_id=subcategory_id, price=price,
                                 total_price=total_price,
                                 quantity=quantity, confirmation=confirmation, page=page).pack()


all_categories_router = Router()


@all_categories_router.message(F.text == Localizator.get_text(BotEntity.USER, "all_categories"),
                               IsUserExistFilter())
async def all_categories_text_message(message: types.message):
    await all_categories(message)


async def create_category_buttons(page: int):
    categories = await CategoryService.get_unsold(page)
    if categories:
        categories_builder = InlineKeyboardBuilder()
        for category in categories:
            categories_builder.button(text=category.name,
                                      callback_data=create_callback_all_categories(level=1, category_id=category.id))
        categories_builder.adjust(2)
        return categories_builder


async def create_subcategory_buttons(category_id: int, page: int = 0):
    current_level = 1
    items = await ItemService.get_unsold_subcategories_by_category(category_id, page)
    subcategories_builder = InlineKeyboardBuilder()
    for item in items:
        subcategory_price = await ItemService.get_price_by_subcategory(item.subcategory_id, category_id)
        available_quantity = await ItemService.get_available_quantity(item.subcategory_id, category_id)
        subcategory_inline_button = create_callback_all_categories(level=current_level + 1,
                                                                   category_id=category_id,
                                                                   subcategory_id=item.subcategory_id,
                                                                   price=subcategory_price)
        subcategories_builder.button(
            text=Localizator.get_text(BotEntity.USER, "subcategory_button").format(
                subcategory_name=item.subcategory.name,
                subcategory_price=subcategory_price,
                available_quantity=available_quantity),
            callback_data=subcategory_inline_button)
    subcategories_builder.adjust(1)
    return subcategories_builder


async def all_categories(message: Union[Message, CallbackQuery]):
    if isinstance(message, Message):
        category_inline_buttons = await create_category_buttons(0)
        zero_level_callback = create_callback_all_categories(0)
        if category_inline_buttons:
            category_inline_buttons = await add_pagination_buttons(category_inline_buttons, zero_level_callback,
                                                                   CategoryService.get_maximum_page(),
                                                                   AllCategoriesCallback.unpack, None)
            await message.answer(Localizator.get_text(BotEntity.USER, "all_categories"),
                                 reply_markup=category_inline_buttons.as_markup())
        else:
            await message.answer(Localizator.get_text(BotEntity.USER, "no_categories"))
    elif isinstance(message, CallbackQuery):
        callback = message
        unpacked_callback = AllCategoriesCallback.unpack(callback.data)
        category_inline_buttons = await create_category_buttons(unpacked_callback.page)
        if category_inline_buttons:
            category_inline_buttons = await add_pagination_buttons(category_inline_buttons, callback.data,
                                                                   CategoryService.get_maximum_page(),
                                                                   AllCategoriesCallback.unpack, None)
            await callback.message.edit_text(Localizator.get_text(BotEntity.USER, "all_categories"),
                                             reply_markup=category_inline_buttons.as_markup())
        else:
            await callback.message.edit_text(Localizator.get_text(BotEntity.USER, "no_categories"))


async def show_subcategories_in_category(callback: CallbackQuery):
    unpacked_callback = AllCategoriesCallback.unpack(callback.data)
    subcategory_buttons = await create_subcategory_buttons(unpacked_callback.category_id, page=unpacked_callback.page)
    back_button = types.InlineKeyboardButton(
        text=Localizator.get_text(BotEntity.USER, "back_to_all_categories"),
        callback_data=create_callback_all_categories(
            level=unpacked_callback.level - 1))
    subcategory_buttons = await add_pagination_buttons(subcategory_buttons, callback.data,
                                                       ItemService.get_maximum_page(unpacked_callback.category_id),
                                                       AllCategoriesCallback.unpack,
                                                       back_button)
    await callback.message.edit_text(Localizator.get_text(BotEntity.USER, "subcategories"),
                                     reply_markup=subcategory_buttons.as_markup())


async def select_quantity(callback: CallbackQuery):
    unpacked_callback = AllCategoriesCallback.unpack(callback.data)
    price = unpacked_callback.price
    subcategory_id = unpacked_callback.subcategory_id
    category_id = unpacked_callback.category_id
    current_level = unpacked_callback.level
    description = await ItemService.get_description(subcategory_id, category_id)
    count_builder = InlineKeyboardBuilder()
    for i in range(1, 11):
        count_builder.button(text=str(i), callback_data=create_callback_all_categories(level=current_level + 1,
                                                                                       category_id=category_id,
                                                                                       subcategory_id=subcategory_id,
                                                                                       price=price,
                                                                                       quantity=i,
                                                                                       total_price=price * i))
    count_builder.adjust(3)
    back_button = types.InlineKeyboardButton(text=Localizator.get_text(BotEntity.COMMON, "back_button"),
                                             callback_data=create_callback_all_categories(level=current_level - 1,
                                                                                          category_id=category_id))
    count_builder.row(back_button)
    subcategory = await SubcategoryService.get_by_primary_key(subcategory_id)
    category = await CategoryService.get_by_primary_key(category_id)
    available_qty = await ItemService.get_available_quantity(subcategory_id, category_id)
    await callback.message.edit_text(
        text=Localizator.get_text(BotEntity.USER, "select_quantity").format(category_name=category.name,
                                                                            subcategory_name=subcategory.name,
                                                                            price=price,
                                                                            description=description,
                                                                            quantity=available_qty),
        reply_markup=count_builder.as_markup())


async def add_to_cart_confirmation(callback: CallbackQuery):
    unpacked_callback = AllCategoriesCallback.unpack(callback.data)
    price = unpacked_callback.price
    total_price = unpacked_callback.total_price
    subcategory_id = unpacked_callback.subcategory_id
    category_id = unpacked_callback.category_id
    current_level = unpacked_callback.level
    quantity = unpacked_callback.quantity
    description = await ItemService.get_description(subcategory_id, category_id)
    confirmation_builder = InlineKeyboardBuilder()
    confirm_button_callback = create_callback_all_categories(level=current_level + 1,
                                                             category_id=category_id,
                                                             subcategory_id=subcategory_id,
                                                             price=price,
                                                             total_price=total_price,
                                                             quantity=quantity,
                                                             confirmation=True)
    decline_button_callback = create_callback_all_categories(level=1,
                                                             category_id=category_id,
                                                             subcategory_id=subcategory_id,
                                                             price=price,
                                                             total_price=total_price,
                                                             quantity=quantity,
                                                             confirmation=False)
    confirmation_button = types.InlineKeyboardButton(text=Localizator.get_text(BotEntity.COMMON, "confirm"),
                                                     callback_data=confirm_button_callback)
    decline_button = types.InlineKeyboardButton(text=Localizator.get_text(BotEntity.COMMON, "cancel"),
                                                callback_data=decline_button_callback)
    back_button = types.InlineKeyboardButton(text=Localizator.get_text(BotEntity.COMMON, "back_button"),
                                             callback_data=create_callback_all_categories(level=current_level - 1,
                                                                                          category_id=category_id,
                                                                                          subcategory_id=subcategory_id,
                                                                                          price=price))
    confirmation_builder.add(confirmation_button, decline_button, back_button)
    confirmation_builder.adjust(2)
    subcategory = await SubcategoryService.get_by_primary_key(subcategory_id)
    category = await CategoryService.get_by_primary_key(category_id)
    await callback.message.edit_text(
        text=Localizator.get_text(BotEntity.USER, "buy_confirmation").format(category_name=category.name,
                                                                             subcategory_name=subcategory.name,
                                                                             price=price,
                                                                             description=description,
                                                                             quantity=quantity,
                                                                             total_price=total_price),
        reply_markup=confirmation_builder.as_markup())


async def add_to_cart(callback: AllCategoriesCallback):
    unpacked_callback = AllCategoriesCallback.unpack(callback.data)
<<<<<<< HEAD
    category = await CategoryService.get_by_primary_key(unpacked_callback.category_id)
    subcategory = await SubcategoryService.get_by_primary_key(unpacked_callback.subcategory_id)
    user_id = callback.from_user.id
    cart = await CartService.get_or_create_cart(telegram_id=user_id)
    cart_item = CartItem(category_id=unpacked_callback.category_id, category_name=category.name,
                         subcategory_id=unpacked_callback.subcategory_id, subcategory_name=subcategory.name,
                         quantity=unpacked_callback.quantity, a_piece_price=unpacked_callback.price)
    await CartService.add_to_cart(cart_item, cart)
    await callback.message.edit_text(text=Localizator.get_text(BotEntity.USER, "item_added_to_cart"))
=======
    confirmation = unpacked_callback.confirmation
    total_price = unpacked_callback.total_price
    subcategory_id = unpacked_callback.subcategory_id
    category_id = unpacked_callback.category_id
    quantity = unpacked_callback.quantity
    telegram_id = callback.from_user.id
    is_in_stock = await ItemService.get_available_quantity(subcategory_id, category_id) >= quantity
    is_enough_money = await UserService.is_buy_possible(telegram_id, total_price)
    back_to_main_builder = InlineKeyboardBuilder()
    back_to_main_callback = create_callback_all_categories(level=0)
    back_to_main_button = types.InlineKeyboardButton(
        text=Localizator.get_text(BotEntity.USER, "all_categories"),
        callback_data=back_to_main_callback)
    back_to_main_builder.add(back_to_main_button)
    bot = callback.bot
    if confirmation and is_in_stock and is_enough_money:
        await UserService.update_consume_records(telegram_id, total_price)
        sold_items = await ItemService.get_bought_items(category_id, subcategory_id, quantity)
        message = await create_message_with_bought_items(sold_items)
        user = await UserService.get_by_tgid(telegram_id)
        new_buy_id = await BuyService.insert_new(user, quantity, total_price)
        await BuyItemService.insert_many(sold_items, new_buy_id)
        await ItemService.set_items_sold(sold_items)
        await callback.message.edit_text(text=message)
        await NotificationManager.new_buy(category_id, subcategory_id, quantity, total_price, user, bot)
    elif confirmation is False:
        await callback.message.edit_text(text=Localizator.get_text(BotEntity.COMMON, "cancelled"),
                                         reply_markup=back_to_main_builder.as_markup())
    elif is_enough_money is False:
        await callback.message.edit_text(text=Localizator.get_text(BotEntity.USER, "insufficient_funds"),
                                         reply_markup=back_to_main_builder.as_markup())
    elif is_in_stock is False:
        await callback.message.edit_text(text=Localizator.get_text(BotEntity.USER, "out_of_stock"),
                                         reply_markup=back_to_main_builder.as_markup())


async def create_message_with_bought_items(bought_data: list):
    message = "<b>"
    for count, item in enumerate(bought_data, start=1):
        private_data = item.private_data
        message += Localizator.get_text(BotEntity.USER, "purchased_item").format(count=count,
                                                                                 private_data=private_data)
    message += "</b>"
    return message
>>>>>>> c80fe1f6


@all_categories_router.callback_query(AllCategoriesCallback.filter(), IsUserExistFilter())
async def navigate_categories(call: CallbackQuery, callback_data: AllCategoriesCallback):
    current_level = callback_data.level

    levels = {
        0: all_categories,
        1: show_subcategories_in_category,
        2: select_quantity,
        3: add_to_cart_confirmation,
        4: add_to_cart,
    }

    current_level_function = levels[current_level]

    await current_level_function(call)<|MERGE_RESOLUTION|>--- conflicted
+++ resolved
@@ -7,15 +7,14 @@
 from handlers.common.common import add_pagination_buttons
 from models.cartItem import CartItem
 from services.cart import CartService
+from services.buy import BuyService
+from services.buyItem import BuyItemService
 from services.category import CategoryService
 from services.item import ItemService
 from services.subcategory import SubcategoryService
 from utils.custom_filters import IsUserExistFilter
 from utils.localizator import Localizator, BotEntity
-<<<<<<< HEAD
-=======
 from utils.notification_manager import NotificationManager
->>>>>>> c80fe1f6
 
 
 class AllCategoriesCallback(CallbackData, prefix="all_categories"):
@@ -205,7 +204,6 @@
 
 async def add_to_cart(callback: AllCategoriesCallback):
     unpacked_callback = AllCategoriesCallback.unpack(callback.data)
-<<<<<<< HEAD
     category = await CategoryService.get_by_primary_key(unpacked_callback.category_id)
     subcategory = await SubcategoryService.get_by_primary_key(unpacked_callback.subcategory_id)
     user_id = callback.from_user.id
@@ -215,52 +213,6 @@
                          quantity=unpacked_callback.quantity, a_piece_price=unpacked_callback.price)
     await CartService.add_to_cart(cart_item, cart)
     await callback.message.edit_text(text=Localizator.get_text(BotEntity.USER, "item_added_to_cart"))
-=======
-    confirmation = unpacked_callback.confirmation
-    total_price = unpacked_callback.total_price
-    subcategory_id = unpacked_callback.subcategory_id
-    category_id = unpacked_callback.category_id
-    quantity = unpacked_callback.quantity
-    telegram_id = callback.from_user.id
-    is_in_stock = await ItemService.get_available_quantity(subcategory_id, category_id) >= quantity
-    is_enough_money = await UserService.is_buy_possible(telegram_id, total_price)
-    back_to_main_builder = InlineKeyboardBuilder()
-    back_to_main_callback = create_callback_all_categories(level=0)
-    back_to_main_button = types.InlineKeyboardButton(
-        text=Localizator.get_text(BotEntity.USER, "all_categories"),
-        callback_data=back_to_main_callback)
-    back_to_main_builder.add(back_to_main_button)
-    bot = callback.bot
-    if confirmation and is_in_stock and is_enough_money:
-        await UserService.update_consume_records(telegram_id, total_price)
-        sold_items = await ItemService.get_bought_items(category_id, subcategory_id, quantity)
-        message = await create_message_with_bought_items(sold_items)
-        user = await UserService.get_by_tgid(telegram_id)
-        new_buy_id = await BuyService.insert_new(user, quantity, total_price)
-        await BuyItemService.insert_many(sold_items, new_buy_id)
-        await ItemService.set_items_sold(sold_items)
-        await callback.message.edit_text(text=message)
-        await NotificationManager.new_buy(category_id, subcategory_id, quantity, total_price, user, bot)
-    elif confirmation is False:
-        await callback.message.edit_text(text=Localizator.get_text(BotEntity.COMMON, "cancelled"),
-                                         reply_markup=back_to_main_builder.as_markup())
-    elif is_enough_money is False:
-        await callback.message.edit_text(text=Localizator.get_text(BotEntity.USER, "insufficient_funds"),
-                                         reply_markup=back_to_main_builder.as_markup())
-    elif is_in_stock is False:
-        await callback.message.edit_text(text=Localizator.get_text(BotEntity.USER, "out_of_stock"),
-                                         reply_markup=back_to_main_builder.as_markup())
-
-
-async def create_message_with_bought_items(bought_data: list):
-    message = "<b>"
-    for count, item in enumerate(bought_data, start=1):
-        private_data = item.private_data
-        message += Localizator.get_text(BotEntity.USER, "purchased_item").format(count=count,
-                                                                                 private_data=private_data)
-    message += "</b>"
-    return message
->>>>>>> c80fe1f6
 
 
 @all_categories_router.callback_query(AllCategoriesCallback.filter(), IsUserExistFilter())
